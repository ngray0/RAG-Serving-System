--- conflicted
+++ resolved
@@ -7,18 +7,10 @@
 import triton.language as tl
 import time
 import json
-<<<<<<< HEAD
 # from test import testdata_kmeans, testdata_knn, testdata_ann # Assuming this exists if needed
 import csv
 import os
 import math
-=======
-#from test import testdata_kmeans, testdata_knn, testdata_ann
-#import csv
-#import os
-#import math
-from typing import List, Union
->>>>>>> 3608dc9e
 
 # --- Device Setup ---
 if not torch.cuda.is_available():
@@ -140,33 +132,6 @@
             logging.error(f"Unexpected error during SimpleRetriever.retrieve: {e}", exc_info=True)
             return []
 
-    def batch_retrieve(self, query_embeddings: np.ndarray, ks: List[int]) -> List[List[str]]:
-         """
-         Retrieve top-k documents for a batch of query embeddings by calling
-         the single 'retrieve' method iteratively.
- 
-         Args:
-             query_embeddings: A NumPy array of query embeddings
-                               (shape: batch_size, embedding_dim).
-             ks: A list of integers, where each element is the 'k' value
-                 for the corresponding query in the batch.
- 
-         Returns:
-             A list of lists, where each inner list contains the text of the
-             top-k documents for the corresponding query.
-         """
-         if query_embeddings.shape[0] != len(ks):
-             logging.error(f"Batch retrieve size mismatch: {query_embeddings.shape[0]} embeddings vs {len(ks)} k values.")
-             return [[] for _ in range(len(ks))]
- 
-         batch_results = []
-         for i, query_emb in enumerate(query_embeddings):
-             k = ks[i]
-             top_docs = self.retrieve(query_emb, k)
-             batch_results.append(top_docs)
- 
-         return batch_results
-
 
     def batch_retrieve(self, query_embeddings: np.ndarray, ks: List[int]) -> List[List[str]]:
         """
@@ -278,11 +243,7 @@
             logging.info("Skipping Triton kernel warm-up on CPU.")
 
 
-<<<<<<< HEAD
     def _prepare_tensors(self, *tensors):
-=======
-    def _prepare_tensors(self, *tensors): 
->>>>>>> 3608dc9e
         """Ensure tensors are float32, contiguous, and on self.device."""
         prepared = []
         for t in tensors:
@@ -361,31 +322,8 @@
         )
         # Potentially add torch.cuda.synchronize() here if debugging tile-by-tile issues
 
-<<<<<<< HEAD
         return -Out
     
-=======
-        return Out
-    def distance_cosine(self, X, A, epsilon=1e-8, **kwargs):
-        """
-    Computes pairwise Cosine distances using the tiled dot product kernel
-    and PyTorch operations for norms.
-        """
-        target_device = X.device
-        X_prep, A_prep = self._prepare_tensors(X, A)
-        Q, D = X_prep.shape
-        N, D_A = A_prep.shape
-        assert D == D_A, f"Dimension mismatch: X({D}) vs A({D_A})"
-       # print(f"Calculating pairwise Cosine (Triton Dot + PyTorch Norm) for shapes: {X_prep.shape} and {A_prep.shape}") # Optional verbose
-
-        dot_products = self.distance_dot(X_prep, A_prep, **kwargs) # (Q, N)
-        X_norm = torch.linalg.norm(X_prep, axis=1, keepdims=True) # (Q, 1)
-        A_norm = torch.linalg.norm(A_prep, axis=1, keepdims=True) # (N, 1)
-        norm_product = X_norm * A_norm.T # (Q, N)
-        cosine_similarity = dot_products / (norm_product + epsilon)
-        cosine_similarity.clamp_(min=-1.0, max=1.0)
-        return cosine_similarity
->>>>>>> 3608dc9e
 
     def distance_cosine_tiled(self, X, A, epsilon=1e-8, **kwargs):
         """
@@ -410,14 +348,9 @@
 
     def _retrieve_internal(self, X_batch: torch.Tensor, K: int) -> List[List[str]]:
         """
-<<<<<<< HEAD
         Internal method to find K nearest neighbors for a batch of query vectors X_batch.
         Always expects a 2D Tensor for X_batch and returns a list of lists.
         Uses Triton kernel via _distance_dot.
-=======
-         Finds the K nearest neighbors for query vector X.
-         Accepts X as 1D (D,) or 2D (Q, D) NumPy array or Torch Tensor.
->>>>>>> 3608dc9e
 
         Args:
             X_batch (torch.Tensor): Prepared query vectors (Q, D) on self.device.
@@ -427,7 +360,6 @@
             List[List[str]]: A list where each inner list contains the text of the
                              top-K documents for the corresponding query.
         """
-<<<<<<< HEAD
         Q = X_batch.shape[0] # Batch size
 
         # --- Basic Input Validation ---
@@ -453,25 +385,6 @@
         # topk returns values and indices
         # Ensure scores are float32 for topk if needed (though float64 should work)
         topk_scores, topk_indices = torch.topk(all_scores, k=K, dim=1, largest=True) # Shape (Q, K)
-=======
-        if isinstance(X, np.ndarray):
-            X_tensor = torch.from_numpy(X) 
-        elif isinstance(X, torch.Tensor):
-            X_tensor = X
-
-        input_was_1d = False
-        if X_tensor.ndim == 1:
-            input_was_1d = True
-            if X_tensor.shape[0] != self.D: # Check dimension before unsqueeze
-                 raise ValueError(f"Input query dimension is {X_tensor.shape[0]}, expected {self.D}")
-            X_tensor = X_tensor.unsqueeze(0) # Add batch dimension -> (1, D)
-        elif X_tensor.ndim == 2:
-             if X_tensor.shape[1] != self.D: # Check dimension
-                 raise ValueError(f"Input query dimension is {X_tensor.shape[1]}, expected {self.D}")
-        else:
-            raise ValueError(f"Query tensor X must be 1D or 2D, got {X_tensor.ndim} dimensions.")
-        # Now X_tensor is guaranteed to be 2D: (Q, D) and on its original device
->>>>>>> 3608dc9e
 
         # 3. Transfer indices to CPU for document lookup
         indices_np = topk_indices.cpu().numpy() # Shape (Q, K)
@@ -510,13 +423,9 @@
 
     # --- SimpleRetriever Interface Methods ---
 
-<<<<<<< HEAD
     def retrieve(self, query_emb: np.ndarray, k: int = 2) -> List[str]:
         """
         Retrieve top-k documents for a single query embedding.
-=======
-        topk_distances, topk_indices = torch.topk(all_distances, k=K, dim=1, largest=False)
->>>>>>> 3608dc9e
 
         Args:
             query_emb: A 1D NumPy array representing the query embedding (shape: embedding_dim).
@@ -575,7 +484,6 @@
         Retrieve top-k documents for a batch of query embeddings using efficient
         batch processing via Triton kernel. Handles variable k per query.
 
-<<<<<<< HEAD
         Args:
             query_embeddings: A NumPy array of query embeddings
                               (shape: batch_size, embedding_dim).
@@ -611,10 +519,6 @@
         if any(k <= 0 for k in ks):
              logging.warning(f"List ks contains non-positive values. Results for these queries will be empty lists.")
              # We proceed but results for k<=0 will be truncated to empty
-=======
-        #cpu_end_time = time.time()
-        #print(f"k-NN GPU+Transfer Time: {gpu_end_time - start_time:.6f}s | CPU Lookup Time: {cpu_end_time - gpu_end_time:.6f}s")
->>>>>>> 3608dc9e
 
         try:
             # 1. Determine the maximum k needed for the batch calculation
@@ -623,7 +527,6 @@
             if valid_ks:
                 max_k = max(valid_ks)
             else:
-<<<<<<< HEAD
                 logging.warning("All k values in ks are non-positive. Returning list of empty lists.")
                 return [[] for _ in ks]
 
@@ -664,38 +567,6 @@
         except Exception as e:
             logging.error(f"Unexpected error during TritonKnnRetriever.batch_retrieve: {e}", exc_info=True)
             return [[] for _ in ks] # Return empty lists matching ks length on error
-=======
-                return retrieved_docs_batched
-        else:
-            return retrieved_docs_batched
-    
-    def batch_retrieve(self, query_embeddings: np.ndarray, ks: List[int]) -> List[List[str]]:
-         """
-         Retrieve top-k documents for a batch of query embeddings by calling
-         the single 'retrieve' method iteratively.
- 
-         Args:
-             query_embeddings: A NumPy array of query embeddings
-                               (shape: batch_size, embedding_dim).
-             ks: A list of integers, where each element is the 'k' value
-                 for the corresponding query in the batch.
- 
-         Returns:
-             A list of lists, where each inner list contains the text of the
-             top-k documents for the corresponding query.
-         """
-         if query_embeddings.shape[0] != len(ks):
-             logging.error(f"Batch retrieve size mismatch: {query_embeddings.shape[0]} embeddings vs {len(ks)} k values.")
-             return [[] for _ in range(len(ks))]
- 
-         batch_results = []
-         for i, query_emb in enumerate(query_embeddings):
-             k = ks[i]
-             top_docs = self.retrieve(query_emb, k)
-             batch_results.append(top_docs)
- 
-         return batch_results
->>>>>>> 3608dc9e
 
 '''
 # --- Example Usage (Optional - uncomment to run) ---
